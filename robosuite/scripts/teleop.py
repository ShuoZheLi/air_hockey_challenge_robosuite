from datetime import datetime
import time

import pygame
import sys

import numpy as np
import robosuite as suite
from robosuite.wrappers.visualization_wrapper import VisualizationWrapper
from robosuite.utils.camera_utils import get_camera_extrinsic_matrix, get_camera_intrinsic_matrix
from robosuite.utils.RobosuiteTransforms import RobosuiteTransforms
from robosuite.wrappers import GymWrapper

import cv2
import argparse


def parse_args():
    parser = argparse.ArgumentParser()
    parser.add_argument("--collect-data", type=bool, default=False, help="Whether or not to collect data")
    parser.add_argument("--save-folder-path", type=str, default="./Datasets", help="The path for the folder to save the data to")
    parser.add_argument("--foxglove-log", type=bool, default=False, help="Whether or not to use the foxglove logger to log data. Must have the foxglove logger properly installed.")
    args = parser.parse_args()
    return args

def image_to_pygame(image):
    """
    Convert an image to a pygame surface and scale it to fit the window
    """
    pg_image = pygame.surfarray.make_surface(image)
    pg_image = pygame.transform.scale(pg_image, size)  # Scale the image to fit the window
    return pg_image


def update_window(image):
    global pixel_coord
    # Handle events
    for event in pygame.event.get():
        if event.type == pygame.QUIT:
            pygame.quit()
            sys.exit()
        elif event.type == pygame.MOUSEMOTION:
            pixel_coord[:2] = event.pos  # update the shared list with the mouse coordinates
            pixel_coord[1] += 150 # adjusted to make the eef appear closer to the mouse

    # Draw the image onto the screen
    screen.blit(image_to_pygame(image), (0, 0))

    # Update the window
    pygame.display.flip()


def get_observation_data(obs):
    return cv2.rotate(cv2.resize(np.uint8(obs[:-3].reshape(env.modality_dims['agentview_image'])), size), cv2.ROTATE_90_CLOCKWISE), obs[-3:]


if __name__ == '__main__':
    
    # Parse arguments
    args = parse_args()

    # Initialize Pygame
    pygame.init()

    # Set the size of the window
    size = (1000, 1000)

    screen_image = np.zeros((size[0], size[1], 3), np.float32)
    pixel_coord = [0, 0, 1]

    # Create a window
    screen = pygame.display.set_mode(size)

    if args.foxglove_log:
        from air_hockey_challenge_robosuite.foxglove_logging import Logger
        logger = Logger()

    config = {'env_name': 'AirHockey',
              'robots': ['UR5e'],

              'controller_configs':
                  {'type': 'OSC_POSE',
                   "kp": [1000, 1000, 1000, 1000, 1000, 1000],
                   "damping_ratio": [1, 1, 1, 1, 1, 1],
                   'interpolation': 'linear',
                   "impedance_mode": "fixed",
                   "control_delta": False,
                   "ramp_ratio": 1,
                   "kp_limits": (0, 10000000),
                   "uncouple_pos_ori": False,
                   "logger": logger if args.foxglove_log else None
                   },
              'gripper_types': 'Robotiq85Gripper', }

    env = suite.make(
        **config,
        has_renderer=True,
        has_offscreen_renderer=True,
        render_camera="sideview",
        use_camera_obs=True,
        use_object_obs=False,
        control_freq=20
    )


    env = VisualizationWrapper(env)
    env = GymWrapper(env, keys=['agentview_image', 'robot0_eef_pos'])

    intrinsic_mat = get_camera_intrinsic_matrix(env.sim, 'agentview', *size)
    f = 350 # focal length
    c = 500 # center point
    intrinsic_mat = np.array([[f, 0, c],
                              [0, f, c],
                              [0, 0, 1]])
    extrinsic_mat = get_camera_extrinsic_matrix(env.sim, 'agentview')
    extrinsic_mat = np.linalg.inv(extrinsic_mat)

    transforms = RobosuiteTransforms(extrinsic_mat, intrinsic_mat)

    obs, _ = env.reset()

    # Start the main loop
    coordinates = [
        [-1, -0.3, 1],  # From the 'red_dot' element
        [1, -0.3, 1],  # From the 'red_dot1' element
        [0.26, 0.3, 1],  # From the 'red_dot2' element
        [-0.03, 0.3, 1]  # From the 'red_dot3' element
    ]
    idx = 0
    delay = 0
    freq = 8
    count = 0

    datasetCounter = 1

    if args.collect_data:
        for file in os.listdir(args.save_folder_path):
            if file.endswith(".npy"):
                datasetCounter += 1
        dataset = []
    try:
        startTime = time.time()
        currTime = (time.time() - startTime) * 1000
        lastTime = (time.time() - startTime) * 1000
        print(startTime)
        while True:
            screen_image, _ = get_observation_data(obs)
            update_window(screen_image)

            relative_coord = transforms.get_relative_coord(pixel_coord)
            world_coord = transforms.pixel_to_world_coord(np.array(pixel_coord), solve_for_z=True)
            error = np.array(world_coord[:-1]) - obs[-3:]
            # print(obs[-3:], world_coord[:-1], error)
            action = np.ones(6)
            if count % freq == 0:
                idx += 1
            action = np.append(action, world_coord[:-1], axis=0)
            # action = np.append(action, np.array([coordinates[idx % len(coordinates)]]))
            action = np.append(action, np.zeros(3))
            # TODO Fix this hack

            '''STORE THE TIME SINCE START AND DELTA TIME SINCE LAST FRAME'''
            lastTime = currTime # time from last frame in ms
            currTime = (time.time() - startTime) * 1000 # time since start in ms
            deltaTime = currTime - lastTime # time since last frame in ms
            # print("time since start: " + str(currTime) + " ms")
            # print("delta time: " + str(deltaTime) + " ms")

            # print(obs[-3:], action[6:9])
            # action[6:9] -= obs[-3:]
            obs, reward, done, truncated, info = env.step(action[6:] if count > delay else action[6:] * 0)
            if args.collect_data:
                dataset.append((world_coord[0], world_coord[1], *tuple(info["puck_pos"]), *tuple(info["puck_vel"]), *tuple(info["gripper_pos"]), *tuple(info["gripper_vel"]), *tuple(info["joint_pos"]), *tuple(info["joint_vel"]), currTime, deltaTime)) # what the camera thinks your mouse location is + puck position (x, y, z)
            env.render()


            count += 1
            idx %= len(coordinates)

            if (done):
                timestamp = datetime.now().strftime("%m%d%Y%H%M%S")
                if args.collect_data:
                    savePath = f"{args.save_folder_path}/dataset_{datasetCounter}_{len(dataset)}_{timestamp}"
                    if (len(dataset) > 50):
                        np.save(savePath, np.array(dataset))
                        print("Saved dataset" + str(datasetCounter))
                        datasetCounter += 1
                    dataset = []
                env = suite.make(
                        **config,
                        has_renderer=True,
                        has_offscreen_renderer=True,
                        render_camera="sideview",
                        use_camera_obs=True,
                        use_object_obs=False,
                        control_freq=20
                    )
                env = VisualizationWrapper(env)
                env = GymWrapper(env, keys=['agentview_image', 'robot0_eef_pos'])

            if args.collect_data and len(dataset) > 999:
                break

    except KeyboardInterrupt:
        print("Keyboard Interrupt")
    finally:
<<<<<<< HEAD
        # logger.stop()
        pass

    timestamp = datetime.now().strftime("%m%d%Y%H%M%S")
    savePath = f"./Datasets/dataset_{datasetCounter}_{len(dataset)}_{timestamp}"
    if (len(dataset) > 50):
        np.save(savePath, np.array(dataset))
        print("Saved dataset" + str(datasetCounter))
=======
        if args.folglove_log:
            logger.stop()

    if args.collect_data:
        savePath = f"{args.save_folder_path}/dataset" + str(datasetCounter)
        if (len(dataset) > 50):
            np.save(savePath, np.array(dataset))
            print("Saved dataset" + str(datasetCounter))
>>>>>>> db4505de
<|MERGE_RESOLUTION|>--- conflicted
+++ resolved
@@ -55,7 +55,7 @@
 
 
 if __name__ == '__main__':
-    
+
     # Parse arguments
     args = parse_args()
 
@@ -204,22 +204,12 @@
     except KeyboardInterrupt:
         print("Keyboard Interrupt")
     finally:
-<<<<<<< HEAD
-        # logger.stop()
-        pass
-
-    timestamp = datetime.now().strftime("%m%d%Y%H%M%S")
-    savePath = f"./Datasets/dataset_{datasetCounter}_{len(dataset)}_{timestamp}"
-    if (len(dataset) > 50):
-        np.save(savePath, np.array(dataset))
-        print("Saved dataset" + str(datasetCounter))
-=======
         if args.folglove_log:
             logger.stop()
 
+    timestamp = datetime.now().strftime("%m%d%Y%H%M%S")
     if args.collect_data:
-        savePath = f"{args.save_folder_path}/dataset" + str(datasetCounter)
+        savePath = f"{args.save_folder_path}/dataset_{datasetCounter}_{len(dataset)}_{timestamp}"
         if (len(dataset) > 50):
             np.save(savePath, np.array(dataset))
-            print("Saved dataset" + str(datasetCounter))
->>>>>>> db4505de
+            print("Saved dataset" + str(datasetCounter))