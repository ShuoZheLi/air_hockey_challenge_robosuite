--- conflicted
+++ resolved
@@ -320,10 +320,7 @@
 
         if self.task == "GOAL_X":
             self.goal_x = 1.4
-<<<<<<< HEAD
             self.prev_puck_dist = None
-=======
->>>>>>> 9d20a49b
 
         return obs
 
@@ -396,16 +393,12 @@
         elif self.task == "GOAL_REGION":
             reward = 20 if np.linalg.norm((puck_pos - self.goal_region)[:2]) <= 0.05 else -np.linalg.norm((puck_pos - self.goal_region)[:2])
         elif self.task == "GOAL_X":
-<<<<<<< HEAD
             curr_dist = self.goal_x - puck_pos[0]
             if self.prev_puck_dist is not None:
                 reward += -(curr_dist - self.prev_puck_dist)
             self.prev_puck_dist = curr_dist
             if puck_pos[0] > self.goal_x:
                 reward = 100
-=======
-            reward = 20 if puck_pos[0] > self.goal_x else (puck_pos[0] - self.goal_x)
->>>>>>> 9d20a49b
         elif self.task == "GOAL_REGION_DESIRED_VELOCITY":
             condition = (np.linalg.norm(
                 (puck_pos - self.goal_region)[:2]) <= 0.05 and  # Checks if the puck is in the correct region
@@ -485,19 +478,11 @@
             info["terminated_reason"] = "arm_limit"
             done = True
 
-<<<<<<< HEAD
-        # if self.sim.data.get_body_xpos("puck")[0] < -0.1:
-        #     reward = self.arm_limit_collision_penalty
-        #     # print("puck out of table")
-        #     info["terminated_reason"] = "puck_out_of_table"
-        #     done = True
-=======
         if self.sim.data.get_body_xpos("puck")[0] < -0.1:
             reward = self.arm_limit_collision_penalty
             # print("puck out of table")
             info["terminated_reason"] = "puck_out_of_table"
             done = True
->>>>>>> 9d20a49b
 
         puck_pos = self.sim.data.get_body_xpos("puck")
         gripper_pos = self.sim.data.site_xpos[self.robots[0].eef_site_id]
